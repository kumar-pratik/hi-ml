--- conflicted
+++ resolved
@@ -4,13 +4,9 @@
 #  ------------------------------------------------------------------------------------------
 
 from health.azure.azure_util import (fetch_run, set_environment_variables_for_multi_node, split_recovery_id,
-<<<<<<< HEAD
                                      download_from_datastore, upload_to_datastore,
+                                     get_most_recent_run, download_files_from_run_id, download_checkpoints_from_run_id,
                                      run_upload_file, run_upload_folder)
-=======
-                                     get_most_recent_run, download_files_from_run_id, download_checkpoints_from_run_id,
-                                     download_from_datastore, upload_to_datastore)
->>>>>>> 6612a581
 from health.azure.datasets import DatasetConfig
 from health.azure.himl import (AzureRunInfo, create_run_configuration, create_script_run, get_workspace, submit_run,
                                submit_to_azure_if_needed)
