# Changelog

Early versions of this toolbox used a manually created changelog. As of March 2022, we have switched to using Github's auto-generated changelog.
If you would like to view the changelog for a particular release, you can do so on the [Releases page](https://github.com/microsoft/hi-ml/releases): 
Each release contains a link for "Full Changelog"


## Changelog for Versions before March 2022

## 0.1.14

### Added

<<<<<<< HEAD
=======
- ([#227](https://github.com/microsoft/hi-ml/pull/227)) Add TransformerPooling.
>>>>>>> 03eda4fe
- ([#179](https://github.com/microsoft/hi-ml/pull/179)) Add GaussianBlur and RotationByMultiplesOf90 augmentations. Added torchvision and opencv to
the environment file since it is necessary for the augmentations.
- ([#193](https://github.com/microsoft/hi-ml/pull/193)) Add transformation adaptor to hi-ml-histopathology.
- ([#178](https://github.com/microsoft/hi-ml/pull/178)) Add runner script for running ML experiments.
- ([#181](https://github.com/microsoft/hi-ml/pull/181)) Add computational pathology tools in hi-ml-histopathology folder.
- ([#187](https://github.com/microsoft/hi-ml/pull/187)) Add mean pooling layer for MIL.
- ([#186](https://github.com/microsoft/hi-ml/pull/186)) Add inference to hi-ml runner.
- ([#198](https://github.com/microsoft/hi-ml/pull/198)) Add cross-validation to hi-ml runner.
- ([#198](https://github.com/microsoft/hi-ml/pull/198)) Improved editor setup for VSCode.

### Changed

<<<<<<< HEAD
=======
- ([#227](https://github.com/microsoft/hi-ml/pull/227)) Pooling constructor is outside of DeepMIL and inside of BaseMIL now.
>>>>>>> 03eda4fe
- ([#198](https://github.com/microsoft/hi-ml/pull/198)) Model config loader is now more flexible, can accept fully qualified class name or just top-level module name and class (like histopathology.DeepSMILECrck)
- ([#198](https://github.com/microsoft/hi-ml/pull/198)) Runner raises an error when Conda environment file contains a pip include (-r) statement

- ([#196](https://github.com/microsoft/hi-ml/pull/196)) Show current workspace name in error message.

### Fixed

- ([#198](https://github.com/microsoft/hi-ml/pull/198)) Dependencies for histopathology folder are no longer specified in `test_requirements.txt`, but correctly in the histopathology Conda environment.
- ([#188](https://github.com/microsoft/hi-ml/pull/188)) Updated DeepSMILES models. Now they are uptodate with innereye-dl.
- ([#179](https://github.com/microsoft/hi-ml/pull/179)) HEDJitter was jittering the D channel as well. StainNormalization was relying on skimage.
- ([#195](https://github.com/microsoft/hi-ml/pull/195)) Fix DeepMIL metrics bug whereby hard labels were used instead of probabilities.

### Removed

### Deprecated

## 0.1.13

### Added

- ([#170](https://github.com/microsoft/hi-ml/pull/170)) Add utils including bag sampling, bounding boxes, HEDJitter, StainNormalisation and add attention layers

### Changed

- ([#173](https://github.com/microsoft/hi-ml/pull/173)) Improve report tool: allow lists of tables, option for zipping report folder, option for base64 encoding images

### Fixed

- ([#169](https://github.com/microsoft/hi-ml/pull/169)) Fix a test that was failing occasionally

### Removed

### Deprecated

## 0.1.12

### Added

- ([#159](https://github.com/microsoft/hi-ml/pull/159)) Add profiling for loading png image files as numpy arrays.
- ([#152](https://github.com/microsoft/hi-ml/pull/152)) Add a custom HTML reporting tool
- ([#167](https://github.com/microsoft/hi-ml/pull/167)) Ability to log to an AzureML run when outside of AzureML

### Changed

- ([164](https://github.com/microsoft/hi-ml/pull/164)) Look in more locations for std out from AzureML run.
- ([#167](https://github.com/microsoft/hi-ml/pull/167)) The AzureMLLogger has one mandatory argument now, that controls
  whether it should log to AzureML also when running on a VM.

### Fixed

- ([#161](https://github.com/microsoft/hi-ml/pull/161)) Empty string as target folder for a dataset creates an invalid mounting path for the dataset in AzureML (fixes #160)
- ([#167](https://github.com/microsoft/hi-ml/pull/167)) Fix bugs in logging hyperparameters: logging as name/value
  table, rather than one column per hyperparameter. Use string logging for all hyperparameters
- ([#174](https://github.com/microsoft/hi-ml/pull/174)) Fix bugs in returned local_checkpoint_path when downloading checkpoints from AML run

### Removed

### Deprecated

## 0.1.11

### Added

- ([#145](https://github.com/microsoft/hi-ml/pull/145)) Add ability to mount datasets when running locally.
- ([#149](https://github.com/microsoft/hi-ml/pull/149)) Add a k-fold cross validation wrapper around HyperDrive
- ([#132](https://github.com/microsoft/hi-ml/pull/132)) Profile methods for loading png image files.

### Changed

### Fixed

- ([#156](https://github.com/microsoft/hi-ml/pull/156) AzureML Runs should use registered environment after retrieval)

### Removed

### Deprecated

## 0.1.10

### Added

- ([#142](https://github.com/microsoft/hi-ml/pull/142)) Adding AzureML progress bar and diagnostics for batch loading
- ([#138](https://github.com/microsoft/hi-ml/pull/138)) Guidelines and profiling for whole slide images.

### Changed

- ([#129])<https://github.com/microsoft/hi-ml/pull/129>)) Refactor command line tools' arguments. Refactor health_azure.utils' various get_run functions. Replace
argparsing with parametrized classes.

### Fixed

### Removed

### Deprecated

## 0.1.9 (2021-10-20)

### Added

- ([#133](https://github.com/microsoft/hi-ml/pull/133)) PyTorch Lightning logger for AzureML. Helper functions for consistent logging
- ([#136](https://github.com/microsoft/hi-ml/pull/136)) Documentation for using low priority nodes

### Changed

- ([#133](https://github.com/microsoft/hi-ml/pull/133)) Made _**large breaking changes**_ to module names,
from `health.azure` to `health_azure`.
- ([#144])(<https://github.com/microsoft/hi-ml/pull/141>) Update changelog for release and increase scope of test_register_environment to ensure that by default environments are registered with a version number

### Fixed

- ([#134](https://github.com/microsoft/hi-ml/pull/134)) Fixed repo references and added pyright to enforce global checking
- ([#139](https://github.com/microsoft/hi-ml/pull/139) Fix register_environment, which was ignoring existing environemnts
previously. Also ensure that the environment is given version 1 by default instead of "autosave")

## 0.1.8 (2021-10-06)

### Added

- ([#123](https://github.com/microsoft/hi-ml/pull/123)) Add helper function to download checkpoint files
- ([#128](https://github.com/microsoft/hi-ml/pull/128)) When downloading files in a distributed PyTorch job, a barrier is used to synchronize the processes.

### Changed

- ([#127](https://github.com/microsoft/hi-ml/pull/127)) The field `is_running_in_azure` of `AzureRunInfo` has been renamed to `is_running_in_azure_ml`

### Fixed

- ([#127](https://github.com/microsoft/hi-ml/pull/127)) Fixing bug #126: get_workspace was assuming it runs in AzureML, when it was running on a plain Azure build agent.

## 0.1.7 (2021-10-04)

### Added

- ([#111](https://github.com/microsoft/hi-ml/pull/111)) Adding changelog. Displaying changelog in sphinx docu. Ensure changelog is updated.

### Changed

- ([#112](https://github.com/microsoft/hi-ml/pull/112)) Update himl_tensorboard to work with files not in 'logs' directory
- ([#106](https://github.com/microsoft/hi-ml/pull/106)) Split into two packages. Most of existing package renamed to hi-ml-azure, remained remains hi-ml.
- ([#113](https://github.com/microsoft/hi-ml/pull/113)) Add helper function to download files from AML Run, tidied up some command line args, and moved some functions from himl.py to azure_util.py
- ([#122](https://github.com/microsoft/hi-ml/pull/122)) Add helper functions to upload to and download from AML Datastores

### Fixed

- ([#117](https://github.com/microsoft/hi-ml/pull/117)) Bug fix: Config.json file was expected to be present, even if workspace was provided explicitly.
- ([#119](https://github.com/microsoft/hi-ml/pull/119)) Bug fix: Code coverage wasn't formatted correctly.

## 0.1.4 (2021-09-15)

- This is the baseline release.<|MERGE_RESOLUTION|>--- conflicted
+++ resolved
@@ -11,10 +11,7 @@
 
 ### Added
 
-<<<<<<< HEAD
-=======
 - ([#227](https://github.com/microsoft/hi-ml/pull/227)) Add TransformerPooling.
->>>>>>> 03eda4fe
 - ([#179](https://github.com/microsoft/hi-ml/pull/179)) Add GaussianBlur and RotationByMultiplesOf90 augmentations. Added torchvision and opencv to
 the environment file since it is necessary for the augmentations.
 - ([#193](https://github.com/microsoft/hi-ml/pull/193)) Add transformation adaptor to hi-ml-histopathology.
@@ -27,10 +24,7 @@
 
 ### Changed
 
-<<<<<<< HEAD
-=======
 - ([#227](https://github.com/microsoft/hi-ml/pull/227)) Pooling constructor is outside of DeepMIL and inside of BaseMIL now.
->>>>>>> 03eda4fe
 - ([#198](https://github.com/microsoft/hi-ml/pull/198)) Model config loader is now more flexible, can accept fully qualified class name or just top-level module name and class (like histopathology.DeepSMILECrck)
 - ([#198](https://github.com/microsoft/hi-ml/pull/198)) Runner raises an error when Conda environment file contains a pip include (-r) statement
 
